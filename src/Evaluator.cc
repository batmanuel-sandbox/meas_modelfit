#include "lsst/meas/multifit/Evaluator.h"

namespace lsst { namespace meas { namespace multifit {

<<<<<<< HEAD
Definition Evaluator::makeDefinition() const {
    return _grid->makeDefinition();
}

Definition Evaluator::makeDefinition(
    ndarray::Array<double const,1,1> const & parameters
) const {
    detail::checkSize(
        parameters.getSize<0>(), getParameterSize(),
        "Parameter vector size (%s) is incorrect; expected (%s)."
    );
    return _grid->makeDefinition(parameters.getData());
}

Evaluator::Ptr Evaluator::make(Definition const & definition) {
    boost::shared_ptr<Grid> grid = boost::make_shared<Grid>(definition);
    return boost::make_shared<Evaluator>(grid);
}


template<typename PixelT>
Evaluator::Ptr Evaluator::make(
    PTR(afw::image::Exposure<PixelT>) const & exposure,
    Footprint::Ptr const & fp,
    afw::geom::Point2D const & position,
    bool isVariable, 
    bool isPositionActive
) {    
    //make a point source evaluator   
    Definition psDefinition;
    psDefinition.frames.insert(::makeFrame<PixelT>(exposure, fp));

    psDefinition.objects.insert(
        definition::Object::makeStar(0, position, isVariable, isPositionActive)
    );
        
    return make(psDefinition); 
}

template Evaluator::Ptr Evaluator::make<float>(
    PTR(lsst::afw::image::Exposure<float>) const &,
    lsst::meas::multifit::Footprint::Ptr const &,
    afw::geom::Point2D const&,
    bool, bool
);
template Evaluator::Ptr Evaluator::make<double>(
    PTR(lsst::afw::image::Exposure<double>) const &,
    lsst::meas::multifit::Footprint::Ptr const &,
    afw::geom::Point2D const&,
    bool, bool
);

template<typename PixelT>
Evaluator::Ptr Evaluator::make(
    PTR(afw::image::Exposure<PixelT>) const & exposure,
    Footprint::Ptr const & fp,
    ModelBasis::Ptr const & basis,
    afw::geom::ellipses::Ellipse const & ellipse,
    bool isEllipticityActive,
    bool isRadiusActive,
    bool isPositionActive
) {
    //make a galaxy evaluator    
    Definition sgDefinition;
    sgDefinition.frames.insert(::makeFrame<PixelT>(exposure, fp));
    sgDefinition.objects.insert(
        definition::Object::makeGalaxy(
            0, basis, ellipse,
            isEllipticityActive,
            isRadiusActive,
            isPositionActive
        )
    );

    return make(sgDefinition); 
}

template Evaluator::Ptr Evaluator::make<float>(
    PTR(lsst::afw::image::Exposure<float>) const &,
    lsst::meas::multifit::Footprint::Ptr const &,
    ModelBasis::Ptr const &,
    afw::geom::ellipses::Ellipse const &,
    bool, bool, bool
);
template Evaluator::Ptr Evaluator::make<double>(
    PTR(lsst::afw::image::Exposure<double>) const &,
    lsst::meas::multifit::Footprint::Ptr const &,
    ModelBasis::Ptr const &,
    afw::geom::ellipses::Ellipse const &,
    bool, bool, bool
);

bool Evaluator::_evaluateModelMatrix(
=======
void Evaluator::_evaluateModelMatrix(
>>>>>>> 0663480d
    ndarray::Array<double,2,2> const & matrix,
    ndarray::Array<double const,1,1> const & param
) const {
    if (_grid->isInBounds(param.begin())) return false;
    matrix.deep() = 0.0;
    for (
        Grid::ObjectArray::const_iterator object = _grid->objects.begin();
        object != _grid->objects.end(); ++object
    ) {
        if (object->getBasis()) {
            lsst::afw::geom::ellipses::Ellipse ellipse = object->makeEllipse(param.getData());
            for (
                Grid::SourceArray::const_iterator source = object->sources.begin();
                source != object->sources.end(); ++source
            ) {
                int coefficientOffset = source->getCoefficientOffset();
                lsst::ndarray::Array<double,2,1> block = matrix[
                    lsst::ndarray::view(
                        source->frame.getPixelOffset(), 
                        source->frame.getPixelOffset() + source->frame.getPixelCount()
                    )(
                        coefficientOffset, 
                        coefficientOffset + source->getCoefficientCount()
                    )
                ];
                source->getBasis()->evaluate(
                    block, 
                    source->frame.getFootprint(), 
                    ellipse.transform(source->getTransform())
                );
                source->frame.applyWeights(block);
            }
        } else {
            afw::geom::Point2D point = object->makePoint(param.getData());
            for (
                Grid::SourceArray::const_iterator source = object->sources.begin();
                source != object->sources.end();
                ++source
            ) {
                ndarray::Array<double,1,0> block = matrix[
                    lsst::ndarray::view(
                        source->frame.getPixelOffset(), 
                        source->frame.getPixelOffset() + source->frame.getPixelCount()
                    )(
                        source->getCoefficientOffset()
                    )
                ];
                source->getLocalPsf()->evaluatePointSource(
                    *source->frame.getFootprint(), 
                    block, 
                    source->getTransform()(point) - source->getReferencePoint()
                );
                source->frame.applyWeights(block);
            }            
        }
    }
    return true;
}


bool Evaluator::_evaluateModelDerivative(
    ndarray::Array<double,3,3> const & derivative,
    ndarray::Array<double const,1,1> const & param
) const {
    if (_grid->isInBounds(param.begin())) return false;
    derivative.deep() = 0.0;
    for (
        Grid::ObjectArray::const_iterator object = _grid->objects.begin();
        object != _grid->objects.end();
        ++object
    ) {
        if (object->getBasis()) {
            lsst::afw::geom::Ellipse ellipse = object->makeEllipse(param.getData());
            for (
                Grid::SourceArray::const_iterator source = object->sources.begin();
                source != object->sources.end();
                ++source
            ) {
                int coefficientOffset = source->getCoefficientOffset();
                ndarray::Array<double, 2, 2> fiducial = lsst::ndarray::allocate(
                    lsst::ndarray::makeVector(source->frame.getPixelCount(), source->getCoefficientCount())
                );
                source->getBasis()->evaluate(
                    fiducial, source->frame.getFootprint(), ellipse.transform(source->getTransform())
                );
                ndarray::Array<double,3,1> block = 
                    derivative[
                        ndarray::view(
                        )(
                            source->frame.getPixelOffset(), 
                            source->frame.getPixelOffset() + source->frame.getPixelCount()
                        )(
                            coefficientOffset,
                            coefficientOffset + source->getCoefficientCount()
                        )
                    ];
                //TODO remove magic number 5 
                //this is the number of ellipse parameters
                for (int n = 0; n < 5; ++n) {
                    std::pair<int,double> p = object->perturbEllipse(ellipse, n);
                    if (p.first < 0) continue;
                    source->getBasis()->evaluate(
                        block[p.first],                        
                        source->frame.getFootprint(), 
                        ellipse.transform(source->getTransform())
                    );
                    block[p.first] -= fiducial;
                    block[p.first] /= p.second;
                    object->unperturbEllipse(ellipse, n, p.second);
                    source->frame.applyWeights(block[p.first]);
                }
            }
        } else {
            lsst::afw::geom::Point2D point = object->makePoint(param.getData());
            for (
                Grid::SourceArray::const_iterator source = object->sources.begin();
                source != object->sources.end();
                ++source
            ) {
                ndarray::Array<double, 1, 1> fiducial = source->getLocalPsf()->evaluatePointSource(
                    *source->frame.getFootprint(),
                    source->getTransform()(point) - source->getReferencePoint()
                );   

                ndarray::Array<double,2,0> block = 
                    derivative[
                        ndarray::view(
                        )(
                            source->frame.getPixelOffset(), 
                            source->frame.getPixelOffset() + source->frame.getPixelCount()
                        )(
                            source->getCoefficientOffset()
                        )
                    ];
                for (int n = 0; n < grid::PositionComponent::SIZE; ++n) {
                    std::pair<int,double> p = object->perturbPoint(point, n);
                    if (p.first < 0) continue;
 
                    source->getLocalPsf()->evaluatePointSource(
                        *source->frame.getFootprint(),
                        block[p.first],
                        source->getTransform()(point) - source->getReferencePoint()
                    );
                    block[p.first] -= fiducial;
                    block[p.first] /= p.second;
                    object->unperturbPoint(point, n, p.second);
                    source->frame.applyWeights(block[p.first]);
                }
            }
        }
    }
    return true;
}

Evaluator::Evaluator(Grid::Ptr const & grid) :
    BaseEvaluator(
        grid->getPixelCount(), grid->getCoefficientCount(), grid->getParameterCount(),
        -2*grid->sumLogWeights()
    ),
    _grid(grid)
{
    _initialize();
}

Evaluator::Evaluator(Evaluator const & other) : BaseEvaluator(other), _grid(other._grid) {
    _initialize();
}

void Evaluator::_initialize() {
    for (
        Grid::FrameArray::const_iterator i = _grid->frames.begin();
        i != _grid->frames.end(); ++i
    ) {
        if (i->getWeights().empty()) {
            _dataVector[
                ndarray::view(i->getPixelOffset(), i->getPixelOffset() + i->getPixelCount())
            ] = i->getData();
        } else {
            _dataVector[
                ndarray::view(i->getPixelOffset(), i->getPixelOffset() + i->getPixelCount())
            ] = (i->getData() / i->getWeights());
        }
    }
}

void Evaluator::_writeInitialParameters(ndarray::Array<double,1,1> const & param) const {
    _grid->writeParameters(param.getData());
}

}}} // namespace lsst::meas::multifit<|MERGE_RESOLUTION|>--- conflicted
+++ resolved
@@ -2,107 +2,10 @@
 
 namespace lsst { namespace meas { namespace multifit {
 
-<<<<<<< HEAD
-Definition Evaluator::makeDefinition() const {
-    return _grid->makeDefinition();
-}
-
-Definition Evaluator::makeDefinition(
-    ndarray::Array<double const,1,1> const & parameters
-) const {
-    detail::checkSize(
-        parameters.getSize<0>(), getParameterSize(),
-        "Parameter vector size (%s) is incorrect; expected (%s)."
-    );
-    return _grid->makeDefinition(parameters.getData());
-}
-
-Evaluator::Ptr Evaluator::make(Definition const & definition) {
-    boost::shared_ptr<Grid> grid = boost::make_shared<Grid>(definition);
-    return boost::make_shared<Evaluator>(grid);
-}
-
-
-template<typename PixelT>
-Evaluator::Ptr Evaluator::make(
-    PTR(afw::image::Exposure<PixelT>) const & exposure,
-    Footprint::Ptr const & fp,
-    afw::geom::Point2D const & position,
-    bool isVariable, 
-    bool isPositionActive
-) {    
-    //make a point source evaluator   
-    Definition psDefinition;
-    psDefinition.frames.insert(::makeFrame<PixelT>(exposure, fp));
-
-    psDefinition.objects.insert(
-        definition::Object::makeStar(0, position, isVariable, isPositionActive)
-    );
-        
-    return make(psDefinition); 
-}
-
-template Evaluator::Ptr Evaluator::make<float>(
-    PTR(lsst::afw::image::Exposure<float>) const &,
-    lsst::meas::multifit::Footprint::Ptr const &,
-    afw::geom::Point2D const&,
-    bool, bool
-);
-template Evaluator::Ptr Evaluator::make<double>(
-    PTR(lsst::afw::image::Exposure<double>) const &,
-    lsst::meas::multifit::Footprint::Ptr const &,
-    afw::geom::Point2D const&,
-    bool, bool
-);
-
-template<typename PixelT>
-Evaluator::Ptr Evaluator::make(
-    PTR(afw::image::Exposure<PixelT>) const & exposure,
-    Footprint::Ptr const & fp,
-    ModelBasis::Ptr const & basis,
-    afw::geom::ellipses::Ellipse const & ellipse,
-    bool isEllipticityActive,
-    bool isRadiusActive,
-    bool isPositionActive
-) {
-    //make a galaxy evaluator    
-    Definition sgDefinition;
-    sgDefinition.frames.insert(::makeFrame<PixelT>(exposure, fp));
-    sgDefinition.objects.insert(
-        definition::Object::makeGalaxy(
-            0, basis, ellipse,
-            isEllipticityActive,
-            isRadiusActive,
-            isPositionActive
-        )
-    );
-
-    return make(sgDefinition); 
-}
-
-template Evaluator::Ptr Evaluator::make<float>(
-    PTR(lsst::afw::image::Exposure<float>) const &,
-    lsst::meas::multifit::Footprint::Ptr const &,
-    ModelBasis::Ptr const &,
-    afw::geom::ellipses::Ellipse const &,
-    bool, bool, bool
-);
-template Evaluator::Ptr Evaluator::make<double>(
-    PTR(lsst::afw::image::Exposure<double>) const &,
-    lsst::meas::multifit::Footprint::Ptr const &,
-    ModelBasis::Ptr const &,
-    afw::geom::ellipses::Ellipse const &,
-    bool, bool, bool
-);
-
 bool Evaluator::_evaluateModelMatrix(
-=======
-void Evaluator::_evaluateModelMatrix(
->>>>>>> 0663480d
     ndarray::Array<double,2,2> const & matrix,
     ndarray::Array<double const,1,1> const & param
 ) const {
-    if (_grid->isInBounds(param.begin())) return false;
     matrix.deep() = 0.0;
     for (
         Grid::ObjectArray::const_iterator object = _grid->objects.begin();
@@ -163,7 +66,6 @@
     ndarray::Array<double,3,3> const & derivative,
     ndarray::Array<double const,1,1> const & param
 ) const {
-    if (_grid->isInBounds(param.begin())) return false;
     derivative.deep() = 0.0;
     for (
         Grid::ObjectArray::const_iterator object = _grid->objects.begin();
