#include "lsst/meas/multifit/SourceMeasurement.h"
#include "lsst/meas/multifit/Evaluator.h"
#include "lsst/meas/multifit/Evaluation.h"
#include "lsst/meas/multifit/CompoundShapeletModelBasis.h"
#include "lsst/meas/algorithms/Measure.h"
#include "lsst/afw/geom/ellipses.h"
#include "lsst/utils/Utils.h"
#include "lsst/utils/ieee.h"

#include "Eigen/Cholesky"

#define LSST_MAX_DEBUG 0
#include "lsst/pex/logging/Debug.h"
#include <iostream>

namespace lsst { namespace meas { namespace multifit {

namespace {

static double const SQRT_EPS = std::sqrt(std::numeric_limits<double>::epsilon());

afw::geom::ellipses::Quadrupole naiveDeconvolve(
    afw::geom::ellipses::BaseCore const & ellipse,
    afw::geom::ellipses::BaseCore const & psf
) {
    afw::geom::ellipses::Quadrupole moments(ellipse);
    afw::geom::ellipses::Quadrupole psfMoments(psf);
    double ixx = moments.getIXX() - psfMoments.getIXX();
    double iyy = moments.getIYY() - psfMoments.getIYY();
    double ixy = moments.getIXY() - psfMoments.getIXY();
    if ((ixx < SQRT_EPS) || (iyy < SQRT_EPS) || (ixy * ixy > ixx * iyy)) {
        ixx = SQRT_EPS;
        iyy = SQRT_EPS;
        ixy = 0.0;
    }
    return afw::geom::ellipses::Quadrupole(ixx, iyy, ixy);
}

} // anonymous

SourceMeasurement::Options SourceMeasurement::readPolicy(
    lsst::pex::policy::Policy const & policy
) {   
    lsst::pex::policy::Policy local(policy);
    lsst::pex::policy::Policy dict;
    lsst::pex::policy::DefaultPolicyFile file("meas_multifit", "ShapeletModelPhotometryDict.paf", "policy");
    file.load(dict);

    local.mergeDefaults(dict);

    Options options;
    options.fitDeltaFunction = local.getBool("fitDeltaFunction");
    options.fitExponential = local.getBool("fitExponential");
    options.fitDeVaucouleur = local.getBool("fitDeVaucouleur");
    options.shapeletOrder = local.getInt("shapeletOrder");
    options.psfShapeletOrder = local.getInt("psfShapeletOrder");
    options.nGrowFp = local.getInt("nGrowFp");
    options.usePixelWeights = local.getBool("usePixelWeights");
    options.ellipticityStepSize = local.getDouble("ellipticityStepSize");
    options.ellipticityStepCount = local.getInt("ellipticityStepCount");
    options.radiusMaxFactor = local.getDouble("radiusMaxFactor");
    options.radiusMinFactor = local.getDouble("radiusMinFactor");
    options.radiusStepCount = local.getInt("radiusStepCount");
    options.maskPlaneNames = local.getStringArray("maskPlaneName");

    if (options.fitExponential && !SourceMeasurement::getExponentialBasis()) {
        throw LSST_EXCEPT(lsst::pex::exceptions::RuntimeErrorException,
                          "Could not load exponential model from meas_multifit/data.");
    }
    if (options.fitDeVaucouleur && !SourceMeasurement::getDeVaucouleurBasis()) {
        throw LSST_EXCEPT(lsst::pex::exceptions::RuntimeErrorException,
                          "Could not load de Vaucouleur model from meas_multifit/data.");
    }
    return options;
}

afw::geom::ellipses::Ellipse SourceMeasurement::makeEllipse(
    afw::detection::Source const & source, 
    afw::detection::Footprint const & fp
) {
    afw::geom::Point2D center(source.getXAstrom(), source.getYAstrom());
    if(!utils::isfinite(source.getIxx()) 
       || !utils::isfinite(source.getIyy()) 
       || !utils::isfinite(source.getIxy())
    ) {
        throw LSST_EXCEPT(
            lsst::pex::exceptions::InvalidParameterException,
            "Input source moments are not finite."
        );
    }
    afw::geom::ellipses::Quadrupole quad(
        source.getIxx(), source.getIyy(), source.getIxy() 
    );

    afw::geom::ellipses::Axes axes(quad);
    if(axes.getA()<= std::numeric_limits<double>::epsilon())
        axes.setA(std::numeric_limits<double>::epsilon());
    if(axes.getB()<= std::numeric_limits<double>::epsilon())
        axes.setB(std::numeric_limits<double>::epsilon());

    double maxRadius = 2*sqrt(fp.getArea());
    if(axes.getA() > maxRadius || axes.getB() > maxRadius) {
        throw LSST_EXCEPT(
            lsst::pex::exceptions::InvalidParameterException,
            "Input source radius is unreasonably large."
        );
    }
    return afw::geom::ellipses::Ellipse(axes, center);
}

SourceMeasurement::SourceMeasurement(Options const & options) : 
    _options(options),
    _bitmask(afw::image::Mask<afw::image::MaskPixel>::getPlaneBitMask(options.maskPlaneNames)),
    _ellipse(EllipseCore())
{
    int coefficientCount = computeCoefficientCount(options);
    _integration = ndarray::allocate(coefficientCount);
    _coefficients = ndarray::allocate(coefficientCount);
    _covariance = ndarray::allocate(coefficientCount, coefficientCount);
    _parameters = ndarray::allocate(3);
    _integration.deep() = 0.0;
    int offset = 0;
    if (_options.fitDeltaFunction) {
        _integration[offset] = 1.0;
        ++offset;
    }
    if (_options.fitExponential) {
        getExponentialBasis()->integrate(_integration[ndarray::view(offset, offset+1)]);
        ++offset;
    }
    if (_options.fitDeVaucouleur) {
        getDeVaucouleurBasis()->integrate(_integration[ndarray::view(offset, offset+1)]);
        ++offset;
    }
    if (_options.shapeletOrder >= 0) {
        CompoundShapeletBuilder::ComponentVector components;
        components.push_back(ShapeletModelBasis::make(_options.shapeletOrder));
        CompoundShapeletBuilder builder(components);
        builder.normalizeFlux(0);
        ndarray::Array<Pixel,2,2> constraintMatrix(ndarray::allocate(2, builder.getSize()));
        constraintMatrix.deep() = 0.0;
        builder.integrate(constraintMatrix[1]);
        std::swap(constraintMatrix[1][0], constraintMatrix[0][0]);
        ndarray::Array<Pixel,1,1> constraintVector(ndarray::allocate(2));
        constraintVector.deep() = 0.0;
        builder.setConstraint(constraintMatrix, constraintVector);
        _shapeletBasis = builder.build();
        _shapeletBasis->integrate(_integration[ndarray::view(offset, offset + _shapeletBasis->getSize())]);
    }
}

CompoundShapeletModelBasis::Ptr SourceMeasurement::loadBasis(std::string const & name) {
    fs::path path(utils::eups::productDir("meas_multifit"));
    path /= fs::path("data");
    path /= name + ".boost";
    return CompoundShapeletModelBasis::load(path.native_file_string());    
}

CompoundShapeletModelBasis::Ptr SourceMeasurement::getExponentialBasis() {
    static CompoundShapeletModelBasis::Ptr cached = loadBasis("exponential");
    return cached;
}

CompoundShapeletModelBasis::Ptr SourceMeasurement::getDeVaucouleurBasis() {
    static CompoundShapeletModelBasis::Ptr cached = loadBasis("deVaucouleur");
    return cached;
}

void SourceMeasurement::addObjectsToDefinition(
    Definition & def, lsst::afw::geom::ellipses::Ellipse const & ellipse
) const {
    definition::PositionElement::Ptr position = definition::PositionElement::make(
        ellipse.getCenter(), false
    );
    EllipseCore ellipseCore(ellipse.getCore());
    definition::RadiusElement::Ptr radius = definition::RadiusElement::make(
        ellipseCore.getRadius(), true
    );
    definition::EllipticityElement::Ptr ellipticity = definition::EllipticityElement::make(
        ellipseCore.getEllipticity(), true
    );
    if (_options.fitDeltaFunction) {
        definition::ObjectComponent obj(DELTAFUNCTION_ID);
        obj.getPosition() = position;
        def.objects.insert(obj);
    }
    if (_options.fitExponential) {
        definition::ObjectComponent obj(EXPONENTIAL_ID);
        obj.getPosition() = position;
        obj.getRadius() = radius;
        obj.getEllipticity() = ellipticity;
        obj.setBasis(getExponentialBasis());
        def.objects.insert(obj);

    }
    if (_options.fitDeVaucouleur) {
        definition::ObjectComponent obj(DEVAUCOULEUR_ID);
        obj.getPosition() = position;
        obj.getRadius() = radius;
        obj.getEllipticity() = ellipticity;
        obj.setBasis(getDeVaucouleurBasis());
        def.objects.insert(obj);
    }
    if (_options.shapeletOrder >= 0) {
        definition::ObjectComponent obj(SHAPELET_ID);
        obj.getPosition() = position;
        obj.getRadius() = radius;
        obj.getEllipticity() = ellipticity;
        obj.setBasis(_shapeletBasis);
        def.objects.insert(obj);
<<<<<<< HEAD
=======
        ++nFlux;
    }
    fluxGroup->getMaxMorphologyRatio() = 1.0 / nFlux;
}

void SourceMeasurement::setTestPoints(
    EllipseCore const & initialEllipse, 
    Ellipse const & psfEllipse
) {
    EllipseCore maxEllipse(initialEllipse);
    EllipseCore minEllipse(maxEllipse);
    maxEllipse.scale(_options.radiusMaxFactor);
    minEllipse.scale(_options.radiusMinFactor);
    maxEllipse = naiveDeconvolve(maxEllipse, psfEllipse.getCore());
    minEllipse = naiveDeconvolve(minEllipse, psfEllipse.getCore());
    EllipseCore::ParameterVector base(minEllipse.getParameterVector());
    EllipseCore::ParameterVector delta = maxEllipse.getParameterVector() - minEllipse.getParameterVector();
    delta /= _options.radiusStepCount;

    for (int i = 0; i < _options.radiusStepCount; ++i, base += delta) {
        _points[i][EllipseCore::RADIUS] = base[EllipseCore::RADIUS];
        _points[i][EllipseCore::E1] = base[EllipseCore::E1];
        _points[i][EllipseCore::E2] = base[EllipseCore::E2]; 
>>>>>>> a7fe67ae
    }
}

void SourceMeasurement::solve(double e1, double e2, double radius, double & best) {
    pex::logging::Debug log("photometry.multifit", LSST_MAX_DEBUG);
    assert(_evaluator->getParameterSize() == 3);
    log.debug(4, boost::format("Testing %f %f %f.") % e1 % e2 % radius);
    ndarray::Array<double,1,1> parameters(ndarray::allocate(_evaluator->getParameterSize()));
    parameters[_evaluator->getGrid()->radii[0].offset] = radius;
    parameters[_evaluator->getGrid()->ellipticities[0].offset] = e1;
    parameters[_evaluator->getGrid()->ellipticities[0].offset + 1] = e2;
    Evaluation evaluation(_evaluator, parameters);
    double objective;
    try {
        objective = evaluation.getObjectiveValue();
        log.debug(6, boost::format("Objective value is %f") % objective);
    } catch (...) {
        return;
    }
    if (objective < best) {
        _status &= ~algorithms::Flags::SHAPELET_PHOTOM_GALAXY_FAIL;
        //double flux = grid::SourceComponent::computeFlux(_integration, evaluation.getCoefficients());
        //double condition = flux / ndarray::viewAsEigen(evaluation.getCoefficients()).norm();
        //if (condition < 1E-10) {
        //    if (!(_status & algorithms::Flags::SHAPELET_PHOTOM_INVERSION_UNSAFE)) return;
        //} else {
        //    _status &= ~algorithms::Flags::SHAPELET_PHOTOM_INVERSION_UNSAFE;
        // }
        _parameters.deep() = parameters;
        _coefficients.deep() = evaluation.getCoefficients();
        _covariance.deep() = evaluation.getCoefficientFisherMatrix();
        best = objective;
        _ellipse.getCore() = EllipseCore(e1, e2, radius);
    }
}

void SourceMeasurement::optimize(Ellipse const & initialEllipse) {
<<<<<<< HEAD
    EllipseCore maxEllipse(initialEllipse.getCore());
    EllipseCore minEllipse(maxEllipse);
    afw::geom::Ellipse psfEllipse = _evaluator->getGrid()->sources[0].getLocalPsf()->computeMoments();
    maxEllipse.scale(_options.radiusMaxFactor);
    minEllipse.scale(_options.radiusMinFactor);
    maxEllipse = naiveDeconvolve(maxEllipse, psfEllipse.getCore());
    minEllipse = naiveDeconvolve(minEllipse, psfEllipse.getCore());
    EllipseCore::ParameterVector base(minEllipse.getParameterVector());
    EllipseCore::ParameterVector delta = maxEllipse.getParameterVector() - minEllipse.getParameterVector();
    delta /= _options.radiusStepCount;
=======
    afw::geom::Ellipse psfEllipse = _evaluator->getGrid()->sources.front().getLocalPsf()->computeMoments();
   
    setTestPoints(initialEllipse.getCore(), psfEllipse);
>>>>>>> a7fe67ae
    double best = std::numeric_limits<double>::infinity();
    _status |= algorithms::Flags::SHAPELET_PHOTOM_GALAXY_FAIL;
    for (int iR = 0; iR < _options.radiusStepCount; ++iR, base += delta) {
        if (base[EllipseCore::RADIUS] < SQRT_EPS) {
            solve(0.0, 0.0, SQRT_EPS, best);
            continue;
        }
        for (int iE1 = -_options.ellipticityStepCount; iE1 <= _options.ellipticityStepCount; ++iE1) {
            for (int iE2 = -_options.ellipticityStepCount; iE2 <= _options.ellipticityStepCount; ++iE2) {
                solve(
                    base[EllipseCore::E1] + iE1 * _options.ellipticityStepSize,
                    base[EllipseCore::E2] + iE2 * _options.ellipticityStepSize,
                    base[EllipseCore::RADIUS],
                    best
                );
            }
        }
    }
    if (_status & algorithms::Flags::SHAPELET_PHOTOM_GALAXY_FAIL) {
        _ellipse = initialEllipse;
        _flux = std::numeric_limits<double>::quiet_NaN();
        _fluxErr = std::numeric_limits<double>::quiet_NaN();
        return;
    }
    Eigen::LDLT<Eigen::MatrixXd> ldlt(ndarray::viewAsTransposedEigen(_covariance));
    ndarray::viewAsTransposedEigen(_covariance).setIdentity();
    ldlt.solveInPlace(ndarray::viewAsTransposedEigen(_covariance).setIdentity());
    Grid::Ptr grid = _evaluator->getGrid();
    _flux = grid::SourceComponent::computeFlux(_integration, _coefficients);
    _fluxErr = std::sqrt(grid::SourceComponent::computeFluxVariance(_integration, _covariance));
}

template <typename ExposureT>
int SourceMeasurement::measure(
    CONST_PTR(ExposureT) exp,
    CONST_PTR(afw::detection::Source) source
) {
    pex::logging::Debug log("photometry.multifit", LSST_MAX_DEBUG);
    _status = 0;    
    if (!source) {
        _status |= algorithms::Flags::PHOTOM_NO_SOURCE;
        return _status;
    }
    log.debug(1, boost::format("Processing source %lld") % source->getSourceId());

    if (!source->getFootprint()) {
        _status |= algorithms::Flags::PHOTOM_NO_FOOTPRINT;
        return _status;
    }
    if (!exp->getPsf()) {
        _status |= algorithms::Flags::PHOTOM_NO_PSF;
        return _status;
    }
    ShapeletModelBasis::setPsfShapeletOrder(_options.psfShapeletOrder);
    afw::detection::Footprint::Ptr fp = afw::detection::growFootprint(
        *source->getFootprint(), _options.nGrowFp
    );
    boost::scoped_ptr<afw::geom::ellipses::Ellipse> ellipse;
    try{
        ellipse.reset(new Ellipse(makeEllipse(*source, *fp)));
        _ellipse.setCenter(ellipse->getCenter());
    } catch(lsst::pex::exceptions::InvalidParameterException e) {
        _status |= algorithms::Flags::SHAPELET_PHOTOM_BAD_MOMENTS;
        return _status;
    }
    Definition def;
    def.frames.insert(definition::Frame::make(0, *exp, fp, _bitmask, _options.usePixelWeights));
    _fp = def.frames[0].getFootprint();
    if (_fp->getArea() == 0) {
        _status |= algorithms::Flags::PHOTOM_NO_FOOTPRINT;
        return _status;
    }
    addObjectsToDefinition(def, *ellipse);
    _evaluator = Evaluator::make(def);


    optimize(*ellipse);

    return _status;

}
template int SourceMeasurement::measure(
    CONST_PTR(afw::image::Exposure<float>) exp,
    CONST_PTR(afw::detection::Source) source
);

template int SourceMeasurement::measure(
    CONST_PTR(afw::image::Exposure<double>) exp,
    CONST_PTR(afw::detection::Source) source
);

}}}<|MERGE_RESOLUTION|>--- conflicted
+++ resolved
@@ -91,8 +91,9 @@
     afw::geom::ellipses::Quadrupole quad(
         source.getIxx(), source.getIyy(), source.getIxy() 
     );
-
+    quad.normalize();
     afw::geom::ellipses::Axes axes(quad);
+    axes.normalize();
     if(axes.getA()<= std::numeric_limits<double>::epsilon())
         axes.setA(std::numeric_limits<double>::epsilon());
     if(axes.getB()<= std::numeric_limits<double>::epsilon())
@@ -112,6 +113,7 @@
     _options(options),
     _bitmask(afw::image::Mask<afw::image::MaskPixel>::getPlaneBitMask(options.maskPlaneNames)),
     _ellipse(EllipseCore())
+
 {
     int coefficientCount = computeCoefficientCount(options);
     _integration = ndarray::allocate(coefficientCount);
@@ -119,17 +121,25 @@
     _covariance = ndarray::allocate(coefficientCount, coefficientCount);
     _parameters = ndarray::allocate(3);
     _integration.deep() = 0.0;
+
+    _objectiveValue = ndarray::allocate(
+        options.radiusStepCount, 
+        2*options.ellipticityStepCount+1, 
+        2*options.ellipticityStepCount+1
+    );
+    _points = ndarray::allocate(options.radiusStepCount, 3);
+
     int offset = 0;
     if (_options.fitDeltaFunction) {
         _integration[offset] = 1.0;
         ++offset;
     }
     if (_options.fitExponential) {
-        getExponentialBasis()->integrate(_integration[ndarray::view(offset, offset+1)]);
+        _integration[ndarray::view(offset, offset+1)] = getExponentialBasis()->getIntegration();
         ++offset;
     }
     if (_options.fitDeVaucouleur) {
-        getDeVaucouleurBasis()->integrate(_integration[ndarray::view(offset, offset+1)]);
+        _integration[ndarray::view(offset, offset+1)] = getDeVaucouleurBasis()->getIntegration();
         ++offset;
     }
     if (_options.shapeletOrder >= 0) {
@@ -139,13 +149,14 @@
         builder.normalizeFlux(0);
         ndarray::Array<Pixel,2,2> constraintMatrix(ndarray::allocate(2, builder.getSize()));
         constraintMatrix.deep() = 0.0;
-        builder.integrate(constraintMatrix[1]);
+        builder.evaluateIntegration(constraintMatrix[1]);
         std::swap(constraintMatrix[1][0], constraintMatrix[0][0]);
         ndarray::Array<Pixel,1,1> constraintVector(ndarray::allocate(2));
         constraintVector.deep() = 0.0;
         builder.setConstraint(constraintMatrix, constraintVector);
         _shapeletBasis = builder.build();
-        _shapeletBasis->integrate(_integration[ndarray::view(offset, offset + _shapeletBasis->getSize())]);
+        _integration[ndarray::view(offset, offset + _shapeletBasis->getSize())] 
+            = _shapeletBasis->getIntegration();
     }
 }
 
@@ -179,37 +190,43 @@
     definition::EllipticityElement::Ptr ellipticity = definition::EllipticityElement::make(
         ellipseCore.getEllipticity(), true
     );
+    definition::FluxGroup::Ptr fluxGroup = definition::FluxGroup::make(0, 1.0, false);
+    int nFlux = 0;
     if (_options.fitDeltaFunction) {
         definition::ObjectComponent obj(DELTAFUNCTION_ID);
         obj.getPosition() = position;
+        obj.getFluxGroup() = fluxGroup;
         def.objects.insert(obj);
+        ++nFlux;
     }
     if (_options.fitExponential) {
         definition::ObjectComponent obj(EXPONENTIAL_ID);
         obj.getPosition() = position;
         obj.getRadius() = radius;
         obj.getEllipticity() = ellipticity;
+        obj.getFluxGroup() = fluxGroup;
         obj.setBasis(getExponentialBasis());
         def.objects.insert(obj);
-
+        ++nFlux;
     }
     if (_options.fitDeVaucouleur) {
         definition::ObjectComponent obj(DEVAUCOULEUR_ID);
         obj.getPosition() = position;
         obj.getRadius() = radius;
         obj.getEllipticity() = ellipticity;
+        obj.getFluxGroup() = fluxGroup;
         obj.setBasis(getDeVaucouleurBasis());
         def.objects.insert(obj);
+        ++nFlux;
     }
     if (_options.shapeletOrder >= 0) {
         definition::ObjectComponent obj(SHAPELET_ID);
         obj.getPosition() = position;
         obj.getRadius() = radius;
         obj.getEllipticity() = ellipticity;
+        obj.getFluxGroup() = fluxGroup;
         obj.setBasis(_shapeletBasis);
         def.objects.insert(obj);
-<<<<<<< HEAD
-=======
         ++nFlux;
     }
     fluxGroup->getMaxMorphologyRatio() = 1.0 / nFlux;
@@ -233,26 +250,33 @@
         _points[i][EllipseCore::RADIUS] = base[EllipseCore::RADIUS];
         _points[i][EllipseCore::E1] = base[EllipseCore::E1];
         _points[i][EllipseCore::E2] = base[EllipseCore::E2]; 
->>>>>>> a7fe67ae
-    }
-}
-
-void SourceMeasurement::solve(double e1, double e2, double radius, double & best) {
+    }
+}
+
+
+bool SourceMeasurement::solve(double e1, double e2, double r, double & objective, double & best) {
     pex::logging::Debug log("photometry.multifit", LSST_MAX_DEBUG);
-    assert(_evaluator->getParameterSize() == 3);
-    log.debug(4, boost::format("Testing %f %f %f.") % e1 % e2 % radius);
-    ndarray::Array<double,1,1> parameters(ndarray::allocate(_evaluator->getParameterSize()));
-    parameters[_evaluator->getGrid()->radii[0].offset] = radius;
-    parameters[_evaluator->getGrid()->ellipticities[0].offset] = e1;
-    parameters[_evaluator->getGrid()->ellipticities[0].offset + 1] = e2;
-    Evaluation evaluation(_evaluator, parameters);
-    double objective;
+    assert(_evaluator->getParameterCount() == 3);
+
+    log.debug(4, boost::format("Testing %f %f %f.") % e1 % e2 % r);
+    ndarray::Array<double,1,1> parameters(ndarray::allocate(_evaluator->getParameterCount()));
+    parameters[_evaluator->getGrid()->radii.front().offset] = r;
+    parameters[_evaluator->getGrid()->ellipticities.front().offset] = e1;
+    parameters[_evaluator->getGrid()->ellipticities.front().offset + 1] = e2;
+    _evaluation->update(parameters);
     try {
-        objective = evaluation.getObjectiveValue();
+        objective = _evaluation->getObjectiveValue();
         log.debug(6, boost::format("Objective value is %f") % objective);
-    } catch (...) {
-        return;
-    }
+#if LSST_MAX_DEBUG > 5
+    } catch (std::exception & err) {
+        log.debug(6, boost::format("exception: %s") % err.what());
+        return false;
+#endif
+    } catch (...) {      
+        objective = std::numeric_limits<double>::quiet_NaN();
+        return false;
+    }
+
     if (objective < best) {
         _status &= ~algorithms::Flags::SHAPELET_PHOTOM_GALAXY_FAIL;
         //double flux = grid::SourceComponent::computeFlux(_integration, evaluation.getCoefficients());
@@ -263,57 +287,64 @@
         //    _status &= ~algorithms::Flags::SHAPELET_PHOTOM_INVERSION_UNSAFE;
         // }
         _parameters.deep() = parameters;
-        _coefficients.deep() = evaluation.getCoefficients();
-        _covariance.deep() = evaluation.getCoefficientFisherMatrix();
+        _coefficients.deep() = _evaluation->getCoefficients();
+        _covariance.deep() = _evaluation->getCoefficientCovarianceMatrix();
         best = objective;
-        _ellipse.getCore() = EllipseCore(e1, e2, radius);
-    }
+        _ellipse.getCore() = EllipseCore(e1, e2, r);
+        return true;
+    }
+
+    return false;
 }
 
 void SourceMeasurement::optimize(Ellipse const & initialEllipse) {
-<<<<<<< HEAD
-    EllipseCore maxEllipse(initialEllipse.getCore());
-    EllipseCore minEllipse(maxEllipse);
-    afw::geom::Ellipse psfEllipse = _evaluator->getGrid()->sources[0].getLocalPsf()->computeMoments();
-    maxEllipse.scale(_options.radiusMaxFactor);
-    minEllipse.scale(_options.radiusMinFactor);
-    maxEllipse = naiveDeconvolve(maxEllipse, psfEllipse.getCore());
-    minEllipse = naiveDeconvolve(minEllipse, psfEllipse.getCore());
-    EllipseCore::ParameterVector base(minEllipse.getParameterVector());
-    EllipseCore::ParameterVector delta = maxEllipse.getParameterVector() - minEllipse.getParameterVector();
-    delta /= _options.radiusStepCount;
-=======
     afw::geom::Ellipse psfEllipse = _evaluator->getGrid()->sources.front().getLocalPsf()->computeMoments();
    
     setTestPoints(initialEllipse.getCore(), psfEllipse);
->>>>>>> a7fe67ae
     double best = std::numeric_limits<double>::infinity();
+    double objective;
+    _rBest = _e1Best = _e2Best = -1;
     _status |= algorithms::Flags::SHAPELET_PHOTOM_GALAXY_FAIL;
-    for (int iR = 0; iR < _options.radiusStepCount; ++iR, base += delta) {
-        if (base[EllipseCore::RADIUS] < SQRT_EPS) {
-            solve(0.0, 0.0, SQRT_EPS, best);
+    _objectiveValue.deep() = std::numeric_limits<double>::quiet_NaN();
+    for (int iR = 0; iR < _points.getSize<0>(); ++iR) {
+        double r = _points[iR][EllipseCore::RADIUS];
+        if (r <= SQRT_EPS) {
+            _points[iR][EllipseCore::RADIUS] = SQRT_EPS;
+            _points[iR][EllipseCore::E1] = 0.;
+            _points[iR][EllipseCore::E2] = 0.;
+
+            if( solve(0., 0., SQRT_EPS, objective, best) ) {
+                _rBest = iR;
+                _e1Best = 0;
+                _e2Best = 0;
+            }
+
+            _objectiveValue[iR].deep() = objective;
             continue;
         }
-        for (int iE1 = -_options.ellipticityStepCount; iE1 <= _options.ellipticityStepCount; ++iE1) {
-            for (int iE2 = -_options.ellipticityStepCount; iE2 <= _options.ellipticityStepCount; ++iE2) {
-                solve(
-                    base[EllipseCore::E1] + iE1 * _options.ellipticityStepSize,
-                    base[EllipseCore::E2] + iE2 * _options.ellipticityStepSize,
-                    base[EllipseCore::RADIUS],
-                    best
-                );
+
+        double e1 = _points[iR][EllipseCore::E1];
+        double deltaE = _options.ellipticityStepSize;
+        int nSteps = _options.ellipticityStepCount;
+        for (int nE1 = -nSteps, iE1 = 0; nE1 <= nSteps; ++iE1, ++nE1) {
+            double e2 = _points[iR][EllipseCore::E2];
+            for (int nE2 = -nSteps, iE2 = 0; nE2 <= nSteps; ++iE2, ++nE2) {
+                if (solve(e1 + nE1 * deltaE, e2 + nE2 * deltaE, r, objective, best)) {                    
+                    _rBest = iR;
+                    _e1Best = iE1;
+                    _e2Best = iE2;
+                }
+                _objectiveValue[iR][iE1][iE2] = objective;
             }
         }
     }
+
     if (_status & algorithms::Flags::SHAPELET_PHOTOM_GALAXY_FAIL) {
         _ellipse = initialEllipse;
         _flux = std::numeric_limits<double>::quiet_NaN();
         _fluxErr = std::numeric_limits<double>::quiet_NaN();
         return;
     }
-    Eigen::LDLT<Eigen::MatrixXd> ldlt(ndarray::viewAsTransposedEigen(_covariance));
-    ndarray::viewAsTransposedEigen(_covariance).setIdentity();
-    ldlt.solveInPlace(ndarray::viewAsTransposedEigen(_covariance).setIdentity());
     Grid::Ptr grid = _evaluator->getGrid();
     _flux = grid::SourceComponent::computeFlux(_integration, _coefficients);
     _fluxErr = std::sqrt(grid::SourceComponent::computeFluxVariance(_integration, _covariance));
@@ -353,14 +384,15 @@
         return _status;
     }
     Definition def;
-    def.frames.insert(definition::Frame::make(0, *exp, fp, _bitmask, _options.usePixelWeights));
+    def.frames.insert(definition::Frame::make(0, *exp, fp, _bitmask));
     _fp = def.frames[0].getFootprint();
     if (_fp->getArea() == 0) {
         _status |= algorithms::Flags::PHOTOM_NO_FOOTPRINT;
         return _status;
     }
     addObjectsToDefinition(def, *ellipse);
-    _evaluator = Evaluator::make(def);
+    _evaluator = Evaluator::make(def, _options.usePixelWeights);
+    _evaluation.reset(new Evaluation(_evaluator));
 
 
     optimize(*ellipse);
