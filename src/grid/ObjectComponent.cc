#include "lsst/meas/multifit/grid/Grid.h"
#include <boost/format.hpp>
#include <limits>
#include "lsst/ndarray/eigen.h"

namespace lsst { namespace meas { namespace multifit { namespace grid {

static double const EPSILON = std::sqrt(std::numeric_limits<double>::epsilon());

template <SharedElementType E>
std::ostream & operator<<(std::ostream & os, SharedElement<E> const & component) {
    return os << (*definition::SharedElement<E>::make(component.getValue(), component.isActive()))
              << " [" << component.offset << "]";
}

template std::ostream & operator<<(std::ostream &, SharedElement<POSITION> const &);
template std::ostream & operator<<(std::ostream &, SharedElement<RADIUS> const &);
template std::ostream & operator<<(std::ostream &, SharedElement<ELLIPTICITY> const &);

ObjectComponent::ObjectComponent(definition::ObjectComponent const & def, int coefficientOffset, int frameCount, int filterCount) :
    detail::ObjectComponentBase(def), 
    _coefficientOffset(coefficientOffset),
    _coefficientCount(1)
{
    if (getBasis()) {
        _coefficientCount = getBasis()->getSize();
    }
    if (isVariable()) {
        _coefficientCount *= frameCount;
    } else {
        _coefficientCount *= filterCount;
    }
}

void ObjectComponent::validate() const {
    if (!getPosition()) {
        throw LSST_EXCEPT(
            lsst::meas::multifit::InvalidDefinitionError,
            "All objects must have a position component."
        );
    }
    if (getBasis()) {
        if (!getRadius() || !getEllipticity()) {
            throw LSST_EXCEPT(
                lsst::meas::multifit::InvalidDefinitionError,
                "ObjectComponents with a basis must have a radius and ellipticity component."
            );
        }
    } else {
        if (getRadius() || getEllipticity()) {
            throw LSST_EXCEPT(
                lsst::meas::multifit::InvalidDefinitionError,
                "ObjectComponents without a basis cannot have a radius or ellipticity component."
            );
        }
    }
}

void ObjectComponent::requireEllipse() const {
    if (!getRadius() || !getEllipticity()) {
        throw LSST_EXCEPT(
            lsst::pex::exceptions::LogicErrorException,
            (boost::format("ObjectComponent %d lacks an ellipticity and/or radius component.") % id).str()
        );
    }
}

lsst::afw::geom::Point2D ObjectComponent::makePoint(double const * paramIter) const {
    lsst::afw::geom::Point2D result = getPosition()->getValue();
    if (getPosition()->isActive()) {
        double const * p = paramIter + getPosition()->offset;
        result += lsst::afw::geom::Extent2D(p[0], p[1]);
    }
    return result;
}

void ObjectComponent::readPoint(double * paramIter, lsst::afw::geom::Point2D const & point) const {
    if (getPosition()->isActive()) {
        double * p = paramIter + getPosition()->offset;
        p[0] = point.getX() - getPosition()->getValue().getX();
        p[1] = point.getY() - getPosition()->getValue().getY();
    }
}

std::pair<int,double> ObjectComponent::perturbPoint(lsst::afw::geom::Point2D & point, int n) const {
    if (!getPosition()->isActive()) return std::pair<int,double>(-1, 0.0);
    double parameter = point[n] - getPosition()->getValue()[n];
    std::pair<int,double> result(getPosition()->offset + n, ((parameter < 0) ? EPSILON : -EPSILON));
    point[n] += result.second;
    return result;
}

<<<<<<< HEAD
Eigen::Matrix2d ObjectComponent::extractPointMatrix(Eigen::MatrixXd const & matrix) const {
    Eigen::Matrix2d r;
    if (getPosition()->isActive()) {
        r = matrix.block<2,2>(getPosition()->offset, getPosition()->offset);
    } else {
        r.setZero();
    }
    return r;
}

void ObjectComponent::insertPointMatrix(Eigen::MatrixXd & full, Eigen::Matrix2d const & block) const {
    if (getPosition()->isActive()) {
        full.block<2,2>(getPosition()->offset, getPosition()->offset) = block;
    }
}

lsst::afw::geom::ellipses::Ellipse ObjectComponent::makeEllipse(double const * paramIter) const {
=======
lsst::afw::geom::ellipses::Ellipse ObjectComponent::makeEllipse(
    lsst::ndarray::Array<double const,1,1> const & parameters
) const {
    double const * parameterIter = parameters.getData();
>>>>>>> a7fe67ae
    requireEllipse();
    lsst::afw::geom::Ellipse result(
        EllipseCore(
            getEllipticity()->getValue(),
            getRadius()->getValue()
        ),
        getPosition()->getValue()
    );
    if (getPosition()->isActive()) {
        double const * p = parameterIter + getPosition()->offset;
        result.getCenter() = getPosition()->getValue() + lsst::afw::geom::Extent2D(p[0], p[1]);
    }
    if (getEllipticity()->isActive()) {
        double const * p = parameterIter + getEllipticity()->offset;
        static_cast<EllipseCore&>(result.getCore()).getEllipticity().setE1(p[0]);
        static_cast<EllipseCore&>(result.getCore()).getEllipticity().setE2(p[1]);
    }
    if (getRadius()->isActive()) {
        double const * p = parameterIter + getRadius()->offset;
        static_cast<EllipseCore&>(result.getCore()).setRadius(p[0]);
    }
    result.getCore().scale(getRadiusFactor());
    return result;
}

<<<<<<< HEAD
void ObjectComponent::readEllipse(double * paramIter, lsst::afw::geom::ellipses::Ellipse const & ellipse) const {
=======
void ObjectComponent::readEllipse(
    lsst::ndarray::Array<double,1,1> const & parameters,
    lsst::afw::geom::ellipses::Ellipse const & ellipse
) const {
    double * parameterIter = parameters.getData();
>>>>>>> a7fe67ae
    requireEllipse();
    readPoint(paramIter, ellipse.getCenter());
    EllipseCore core(ellipse.getCore());
    core.scale(1.0 / getRadiusFactor());
    if (getEllipticity()->isActive()) {
        double * p = parameterIter + getEllipticity()->offset;
        p[0] = core.getEllipticity().getE1();
        p[1] = core.getEllipticity().getE2();
    }
    if (getRadius()->isActive()) {
        double * p = parameterIter + getRadius()->offset;
        p[0] = core.getRadius();
    }
}

Eigen::Matrix5d ObjectComponent::extractEllipseMatrix(Eigen::MatrixXd const & matrix) const {
    requireEllipse();
    Eigen::Matrix5d r = Eigen::Matrix5d::Zero();
    if (getPosition()->isActive() && getEllipticity()->isActive()) {
        r.block<2,2>(3,0) = matrix.block<2,2>(getPosition()->offset, getEllipticity()->offset);
        r.block<2,2>(0,3) = matrix.block<2,2>(getEllipticity()->offset, getPosition()->offset);
    }
    if (getPosition()->isActive() && getRadius()->isActive()) {
        r.block<2,1>(3,2) = matrix.block<2,1>(getPosition()->offset, getRadius()->offset);
        r.block<1,2>(2,3) = matrix.block<1,2>(getRadius()->offset, getPosition()->offset);
    }
    if (getEllipticity()->isActive() && getRadius()->isActive()) {
        r.block<2,1>(0,2) = matrix.block<2,1>(getEllipticity()->offset, getRadius()->offset);
        r.block<1,2>(2,0) = matrix.block<1,2>(getRadius()->offset, getEllipticity()->offset);
    }
    if (getPosition()->isActive()) {
        r.block<2,2>(3,3) = matrix.block<2,2>(getPosition()->offset, getPosition()->offset);
    }
    if (getEllipticity()->isActive()) {
        r.block<2,2>(0,0) = matrix.block<2,2>(getEllipticity()->offset, getEllipticity()->offset);
    }
    if (getRadius()->isActive()) {
        r(2, 2) = matrix(getRadius()->offset, getRadius()->offset);
        r.row(2) *= getRadiusFactor();
        r.col(2) *= getRadiusFactor();
    }
    return r;
}

void ObjectComponent::insertEllipseMatrix(Eigen::MatrixXd & full, Eigen::Matrix5d const & block) const {
    requireEllipse();
    double rf = getRadiusFactor();
    if (getPosition()->isActive()) {
        full.block<2,2>(getPosition()->offset, getPosition()->offset) = block.block<2,2>(3,3);
    }
    if (getEllipticity()->isActive()) {
        full.block<2,2>(getEllipticity()->offset, getEllipticity()->offset) = block.block<2,2>(0,0);
    }
    if (getRadius()->isActive()) {
        full(getRadius()->offset, getRadius()->offset) = block(2, 2) / (rf * rf);
    }
    if (getPosition()->isActive() && getEllipticity()->isActive()) {
        full.block<2,2>(getPosition()->offset, getEllipticity()->offset) = block.block<2,2>(3,0);
        full.block<2,2>(getEllipticity()->offset, getPosition()->offset) = block.block<2,2>(0,3);
    }
    if (getPosition()->isActive() && getRadius()->isActive()) {
        full.block<2,1>(getPosition()->offset, getRadius()->offset) = block.block<2,1>(3,2) / rf;
        full.block<1,2>(getRadius()->offset, getPosition()->offset) = block.block<1,2>(2,3) / rf;
    }
    if (getEllipticity()->isActive() && getRadius()->isActive()) {
        full.block<2,1>(getEllipticity()->offset, getRadius()->offset) = block.block<2,1>(0,2) / rf;
        full.block<1,2>(getRadius()->offset, getEllipticity()->offset) = block.block<1,2>(2,0) / rf;
    }
}

std::pair<int,double> ObjectComponent::perturbEllipse(lsst::afw::geom::ellipses::Ellipse & ellipse, int n) const {
    requireEllipse();
    if (n < 3) {
        EllipseCore & core = static_cast<EllipseCore &>(ellipse.getCore());
        core.scale(1.0 / getRadiusFactor());
        double * parameter;
        std::pair<int,double> result;
        if (n == 2) {
            parameter = &((double&)core.getRadius());
            if (getRadius()->isActive()) {
                result.first = getRadius()->offset;
                result.second = -EPSILON;
            } else {
                result.first = -1;
                result.second = 0.0;
            }
        } else {
            parameter = &core.getEllipticity().getComplex().real() + n;
            if (getEllipticity()->isActive()) {
                result.first = getEllipticity()->offset + n;
                result.second = (*parameter > 0) ? -EPSILON : EPSILON;
            } else {
                result.first = -1;
                result.second = 0.0;
            }
        }
        *parameter += result.second;
        core.scale(getRadiusFactor());
        return result;
    } else {
        return perturbPoint(ellipse.getCenter(), n-3);
    }
}

void ObjectComponent::unperturbEllipse(
    lsst::afw::geom::ellipses::Ellipse & ellipse, 
    int n, double perturbation
) const {
    requireEllipse();
    if (n < 3) {
        EllipseCore & core = static_cast<EllipseCore &>(ellipse.getCore());
        double * parameter;
        std::pair<int,double> result;
        if (n == 2) {
            parameter = &((double&)core.getRadius());
        } else {
            parameter = &core.getEllipticity().getComplex().real() + n;
        }
        *parameter -= perturbation;
    } else {
        unperturbPoint(ellipse.getCenter(), n-3, perturbation);
    }
}

std::ostream & operator<<(std::ostream & os, ObjectComponent const & obj) {
    os << "ObjectComponent " << obj.id << "(@" << (&obj) << ") = {"
       << (obj.isVariable() ? "variable" : "nonvariable") << ", Rx" << obj.getRadiusFactor() << "}:\n";
    if (obj.getPosition()) os << "    " << (*obj.getPosition()) << "\n";
    if (obj.getRadius()) os << "    " << (*obj.getRadius()) << " x " << obj.getRadiusFactor() << "\n";
    if (obj.getEllipticity()) os << "    " << (*obj.getEllipticity()) << "\n";
    return os;
}

void SourceComponent::fillIntegration(lsst::ndarray::Array<Pixel,1,1> const & integration) const {
    if (object.getBasis()) {
        object.getBasis()->integrate(
            integration[ndarray::view(getCoefficientOffset(), getCoefficientOffset() + getCoefficientCount())]
        );
    } else {
        integration[getCoefficientOffset()] = 1.0;
    }
}

double SourceComponent::computeFlux(
    lsst::ndarray::Array<Pixel const,1,1> const & integration,
    lsst::ndarray::Array<Pixel const,1,1> const & coefficients
) {
    return ndarray::viewAsEigen(integration).dot(ndarray::viewAsEigen(coefficients));
}

double SourceComponent::computeFluxVariance(
    lsst::ndarray::Array<Pixel const,1,1> const & integration,
    lsst::ndarray::Array<Pixel const,2,1> const & covariance
) {
    return ndarray::viewAsEigen(integration).dot(
        ndarray::viewAsEigen(covariance) * ndarray::viewAsEigen(integration)
    );
}

double SourceComponent::computeFlux(
    lsst::ndarray::Array<Pixel const,1,1> const & coefficients
) const {
    if (object.getBasis()) {
        ndarray::Array<Pixel,1,1> integration(ndarray::allocate(object.getBasis()->getSize()));
        object.getBasis()->integrate(integration);
        return ndarray::viewAsEigen(
            coefficients[
                ndarray::view(getCoefficientOffset(), getCoefficientOffset() + getCoefficientCount())
            ]).dot(ndarray::viewAsEigen(integration));
    }
    return coefficients[getCoefficientOffset()];
}

double SourceComponent::computeFluxVariance(
    lsst::ndarray::Array<Pixel const,2,1> const & covariance
) const {
    if (object.getBasis()) {
        Eigen::MatrixXd sigma = ndarray::viewAsEigen(covariance).block(
            getCoefficientOffset(),
            getCoefficientOffset(),
            getCoefficientCount(),
            getCoefficientCount()
        );
        ndarray::Array<Pixel,1,1> integration(ndarray::allocate(object.getBasis()->getSize()));
        object.getBasis()->integrate(integration);
        return ndarray::viewAsEigen(integration).dot(sigma * ndarray::viewAsEigen(integration));
    }
    return covariance[getCoefficientOffset()][getCoefficientOffset()];
}

}}}} // namespace lsst::meas::multifit::grid<|MERGE_RESOLUTION|>--- conflicted
+++ resolved
@@ -6,31 +6,6 @@
 namespace lsst { namespace meas { namespace multifit { namespace grid {
 
 static double const EPSILON = std::sqrt(std::numeric_limits<double>::epsilon());
-
-template <SharedElementType E>
-std::ostream & operator<<(std::ostream & os, SharedElement<E> const & component) {
-    return os << (*definition::SharedElement<E>::make(component.getValue(), component.isActive()))
-              << " [" << component.offset << "]";
-}
-
-template std::ostream & operator<<(std::ostream &, SharedElement<POSITION> const &);
-template std::ostream & operator<<(std::ostream &, SharedElement<RADIUS> const &);
-template std::ostream & operator<<(std::ostream &, SharedElement<ELLIPTICITY> const &);
-
-ObjectComponent::ObjectComponent(definition::ObjectComponent const & def, int coefficientOffset, int frameCount, int filterCount) :
-    detail::ObjectComponentBase(def), 
-    _coefficientOffset(coefficientOffset),
-    _coefficientCount(1)
-{
-    if (getBasis()) {
-        _coefficientCount = getBasis()->getSize();
-    }
-    if (isVariable()) {
-        _coefficientCount *= frameCount;
-    } else {
-        _coefficientCount *= filterCount;
-    }
-}
 
 void ObjectComponent::validate() const {
     if (!getPosition()) {
@@ -65,18 +40,23 @@
     }
 }
 
-lsst::afw::geom::Point2D ObjectComponent::makePoint(double const * paramIter) const {
+lsst::afw::geom::Point2D ObjectComponent::makePoint(
+    lsst::ndarray::Array<double const,1,1> const & parameters
+) const {
     lsst::afw::geom::Point2D result = getPosition()->getValue();
     if (getPosition()->isActive()) {
-        double const * p = paramIter + getPosition()->offset;
+        double const * p = parameters.getData() + getPosition()->offset;
         result += lsst::afw::geom::Extent2D(p[0], p[1]);
     }
     return result;
 }
 
-void ObjectComponent::readPoint(double * paramIter, lsst::afw::geom::Point2D const & point) const {
+void ObjectComponent::readPoint(
+    lsst::ndarray::Array<double,1,1> const & parameters,
+    lsst::afw::geom::Point2D const & point
+) const {
     if (getPosition()->isActive()) {
-        double * p = paramIter + getPosition()->offset;
+        double * p = parameters.getData() + getPosition()->offset;
         p[0] = point.getX() - getPosition()->getValue().getX();
         p[1] = point.getY() - getPosition()->getValue().getY();
     }
@@ -90,30 +70,10 @@
     return result;
 }
 
-<<<<<<< HEAD
-Eigen::Matrix2d ObjectComponent::extractPointMatrix(Eigen::MatrixXd const & matrix) const {
-    Eigen::Matrix2d r;
-    if (getPosition()->isActive()) {
-        r = matrix.block<2,2>(getPosition()->offset, getPosition()->offset);
-    } else {
-        r.setZero();
-    }
-    return r;
-}
-
-void ObjectComponent::insertPointMatrix(Eigen::MatrixXd & full, Eigen::Matrix2d const & block) const {
-    if (getPosition()->isActive()) {
-        full.block<2,2>(getPosition()->offset, getPosition()->offset) = block;
-    }
-}
-
-lsst::afw::geom::ellipses::Ellipse ObjectComponent::makeEllipse(double const * paramIter) const {
-=======
 lsst::afw::geom::ellipses::Ellipse ObjectComponent::makeEllipse(
     lsst::ndarray::Array<double const,1,1> const & parameters
 ) const {
     double const * parameterIter = parameters.getData();
->>>>>>> a7fe67ae
     requireEllipse();
     lsst::afw::geom::Ellipse result(
         EllipseCore(
@@ -139,17 +99,13 @@
     return result;
 }
 
-<<<<<<< HEAD
-void ObjectComponent::readEllipse(double * paramIter, lsst::afw::geom::ellipses::Ellipse const & ellipse) const {
-=======
 void ObjectComponent::readEllipse(
     lsst::ndarray::Array<double,1,1> const & parameters,
     lsst::afw::geom::ellipses::Ellipse const & ellipse
 ) const {
     double * parameterIter = parameters.getData();
->>>>>>> a7fe67ae
     requireEllipse();
-    readPoint(paramIter, ellipse.getCenter());
+    readPoint(parameters, ellipse.getCenter());
     EllipseCore core(ellipse.getCore());
     core.scale(1.0 / getRadiusFactor());
     if (getEllipticity()->isActive()) {
@@ -163,62 +119,9 @@
     }
 }
 
-Eigen::Matrix5d ObjectComponent::extractEllipseMatrix(Eigen::MatrixXd const & matrix) const {
-    requireEllipse();
-    Eigen::Matrix5d r = Eigen::Matrix5d::Zero();
-    if (getPosition()->isActive() && getEllipticity()->isActive()) {
-        r.block<2,2>(3,0) = matrix.block<2,2>(getPosition()->offset, getEllipticity()->offset);
-        r.block<2,2>(0,3) = matrix.block<2,2>(getEllipticity()->offset, getPosition()->offset);
-    }
-    if (getPosition()->isActive() && getRadius()->isActive()) {
-        r.block<2,1>(3,2) = matrix.block<2,1>(getPosition()->offset, getRadius()->offset);
-        r.block<1,2>(2,3) = matrix.block<1,2>(getRadius()->offset, getPosition()->offset);
-    }
-    if (getEllipticity()->isActive() && getRadius()->isActive()) {
-        r.block<2,1>(0,2) = matrix.block<2,1>(getEllipticity()->offset, getRadius()->offset);
-        r.block<1,2>(2,0) = matrix.block<1,2>(getRadius()->offset, getEllipticity()->offset);
-    }
-    if (getPosition()->isActive()) {
-        r.block<2,2>(3,3) = matrix.block<2,2>(getPosition()->offset, getPosition()->offset);
-    }
-    if (getEllipticity()->isActive()) {
-        r.block<2,2>(0,0) = matrix.block<2,2>(getEllipticity()->offset, getEllipticity()->offset);
-    }
-    if (getRadius()->isActive()) {
-        r(2, 2) = matrix(getRadius()->offset, getRadius()->offset);
-        r.row(2) *= getRadiusFactor();
-        r.col(2) *= getRadiusFactor();
-    }
-    return r;
-}
-
-void ObjectComponent::insertEllipseMatrix(Eigen::MatrixXd & full, Eigen::Matrix5d const & block) const {
-    requireEllipse();
-    double rf = getRadiusFactor();
-    if (getPosition()->isActive()) {
-        full.block<2,2>(getPosition()->offset, getPosition()->offset) = block.block<2,2>(3,3);
-    }
-    if (getEllipticity()->isActive()) {
-        full.block<2,2>(getEllipticity()->offset, getEllipticity()->offset) = block.block<2,2>(0,0);
-    }
-    if (getRadius()->isActive()) {
-        full(getRadius()->offset, getRadius()->offset) = block(2, 2) / (rf * rf);
-    }
-    if (getPosition()->isActive() && getEllipticity()->isActive()) {
-        full.block<2,2>(getPosition()->offset, getEllipticity()->offset) = block.block<2,2>(3,0);
-        full.block<2,2>(getEllipticity()->offset, getPosition()->offset) = block.block<2,2>(0,3);
-    }
-    if (getPosition()->isActive() && getRadius()->isActive()) {
-        full.block<2,1>(getPosition()->offset, getRadius()->offset) = block.block<2,1>(3,2) / rf;
-        full.block<1,2>(getRadius()->offset, getPosition()->offset) = block.block<1,2>(2,3) / rf;
-    }
-    if (getEllipticity()->isActive() && getRadius()->isActive()) {
-        full.block<2,1>(getEllipticity()->offset, getRadius()->offset) = block.block<2,1>(0,2) / rf;
-        full.block<1,2>(getRadius()->offset, getEllipticity()->offset) = block.block<1,2>(2,0) / rf;
-    }
-}
-
-std::pair<int,double> ObjectComponent::perturbEllipse(lsst::afw::geom::ellipses::Ellipse & ellipse, int n) const {
+std::pair<int,double> ObjectComponent::perturbEllipse(
+    lsst::afw::geom::ellipses::Ellipse & ellipse, int n
+) const {
     requireEllipse();
     if (n < 3) {
         EllipseCore & core = static_cast<EllipseCore &>(ellipse.getCore());
@@ -273,69 +176,11 @@
 }
 
 std::ostream & operator<<(std::ostream & os, ObjectComponent const & obj) {
-    os << "ObjectComponent " << obj.id << "(@" << (&obj) << ") = {"
-       << (obj.isVariable() ? "variable" : "nonvariable") << ", Rx" << obj.getRadiusFactor() << "}:\n";
+    os << "ObjectComponent " << obj.id << "(@" << (&obj) << "):\n";
     if (obj.getPosition()) os << "    " << (*obj.getPosition()) << "\n";
     if (obj.getRadius()) os << "    " << (*obj.getRadius()) << " x " << obj.getRadiusFactor() << "\n";
     if (obj.getEllipticity()) os << "    " << (*obj.getEllipticity()) << "\n";
     return os;
 }
 
-void SourceComponent::fillIntegration(lsst::ndarray::Array<Pixel,1,1> const & integration) const {
-    if (object.getBasis()) {
-        object.getBasis()->integrate(
-            integration[ndarray::view(getCoefficientOffset(), getCoefficientOffset() + getCoefficientCount())]
-        );
-    } else {
-        integration[getCoefficientOffset()] = 1.0;
-    }
-}
-
-double SourceComponent::computeFlux(
-    lsst::ndarray::Array<Pixel const,1,1> const & integration,
-    lsst::ndarray::Array<Pixel const,1,1> const & coefficients
-) {
-    return ndarray::viewAsEigen(integration).dot(ndarray::viewAsEigen(coefficients));
-}
-
-double SourceComponent::computeFluxVariance(
-    lsst::ndarray::Array<Pixel const,1,1> const & integration,
-    lsst::ndarray::Array<Pixel const,2,1> const & covariance
-) {
-    return ndarray::viewAsEigen(integration).dot(
-        ndarray::viewAsEigen(covariance) * ndarray::viewAsEigen(integration)
-    );
-}
-
-double SourceComponent::computeFlux(
-    lsst::ndarray::Array<Pixel const,1,1> const & coefficients
-) const {
-    if (object.getBasis()) {
-        ndarray::Array<Pixel,1,1> integration(ndarray::allocate(object.getBasis()->getSize()));
-        object.getBasis()->integrate(integration);
-        return ndarray::viewAsEigen(
-            coefficients[
-                ndarray::view(getCoefficientOffset(), getCoefficientOffset() + getCoefficientCount())
-            ]).dot(ndarray::viewAsEigen(integration));
-    }
-    return coefficients[getCoefficientOffset()];
-}
-
-double SourceComponent::computeFluxVariance(
-    lsst::ndarray::Array<Pixel const,2,1> const & covariance
-) const {
-    if (object.getBasis()) {
-        Eigen::MatrixXd sigma = ndarray::viewAsEigen(covariance).block(
-            getCoefficientOffset(),
-            getCoefficientOffset(),
-            getCoefficientCount(),
-            getCoefficientCount()
-        );
-        ndarray::Array<Pixel,1,1> integration(ndarray::allocate(object.getBasis()->getSize()));
-        object.getBasis()->integrate(integration);
-        return ndarray::viewAsEigen(integration).dot(sigma * ndarray::viewAsEigen(integration));
-    }
-    return covariance[getCoefficientOffset()][getCoefficientOffset()];
-}
-
 }}}} // namespace lsst::meas::multifit::grid